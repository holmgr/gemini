use app_dirs::{get_data_root, AppDataType};
use bincode::{deserialize_from, serialize_into};
use chrono::{DateTime, Duration, TimeZone, Utc};
use std::{
<<<<<<< HEAD
    fs::{create_dir_all, File}, sync::{Arc, Mutex}, time::Instant,
=======
    fs::{create_dir_all, File}, io::{BufReader, BufWriter}, sync::{Arc, Mutex}, time::Instant,
>>>>>>> 6cd91489
};

use astronomicals::Galaxy;
use economy::Economy;
use player::Player;
use resources::{fetch_resource, ShipResource};
use ship::Shipyard;

const SAVE_PATH: &str = "gemini/saves/";

/// Main game state object, shared and syncronized by use of Arc and Mutex.
pub struct Game {
    pub galaxy: Mutex<Galaxy>,
    pub shipyard: Mutex<Shipyard>,
    pub player: Mutex<Player>,
    pub economy: Mutex<Economy>,
    updated: Mutex<DateTime<Utc>>,
}

impl Game {
    /// Creates a new game.
    pub fn new() -> Arc<Self> {
        Arc::new(Game {
            galaxy: Mutex::new(Galaxy::default()),
            shipyard: Mutex::new(Shipyard::new()),
            player: Mutex::new(Player::default()),
            economy: Mutex::new(Economy::default()),
            updated: Mutex::new(Utc.ymd(2018, 1, 1).and_hms(0, 0, 0)), // Start time
        })
    }

    /// Update Game information, may advance time.
    pub fn update(&self) {
        // If we have advanced time some steps.
        if self.attempt_advance_time().is_some() {
            self.save_all();
        }

        // Update player location etc.
        self.player.lock().unwrap().update_state();
    }

    /// Attemps to advance time returning the number of days advanced if any.
    fn attempt_advance_time(&self) -> Option<i64> {
        let updated: &mut DateTime<Utc> = &mut self.updated.lock().unwrap();
        // Check if we need to advance time.
        let days_passed = Utc::now().signed_duration_since(*updated).num_days();
        if days_passed > 0 {
            // Measure time for generation.
            let now = Instant::now();
            debug!("Advancing time: {} steps", days_passed);

            // Update state iterativly.
            for _ in 0..days_passed {
                self.galaxy.lock().unwrap().update();
                self.economy.lock().unwrap().update();
            }

            // Update last update timer.
            *updated = updated
                .checked_add_signed(Duration::days(days_passed))
                .unwrap();
            //self.save_all();
            debug!(
                "Time advancement finished, took {} ms",
                ((now.elapsed().as_secs() * 1_000)
                    + u64::from(now.elapsed().subsec_nanos() / 1_000_000))
            );
            Some(days_passed)
        } else {
            None
        }
    }

    /// Creates and stores a quicksave of the current game.
    pub fn save_all(&self) {
        let base_path = get_data_root(AppDataType::UserConfig)
            .unwrap()
            .join(SAVE_PATH);

        if create_dir_all(base_path.as_path()).is_ok() {
            let mut galaxy_file =
                BufWriter::new(File::create(base_path.join("galaxy.cbor").as_path()).unwrap());
            serialize_into(&mut galaxy_file, &(*self.galaxy.lock().unwrap()));
            let mut player_file =
                BufWriter::new(File::create(base_path.join("player.cbor").as_path()).unwrap());
            serialize_into(&mut player_file, &(*self.player.lock().unwrap()));
            let mut economy_file =
                BufWriter::new(File::create(base_path.join("economy.cbor").as_path()).unwrap());
            serialize_into(&mut economy_file, &(*self.economy.lock().unwrap()));
            let mut update_file =
                BufWriter::new(File::create(base_path.join("updated.cbor").as_path()).unwrap());
            serialize_into(&mut update_file, &(*self.updated.lock().unwrap()));
        }
    }

    /// Creates and stores a quicksave of the player data.
    pub fn save_player(&self) {
        let base_path = get_data_root(AppDataType::UserConfig)
            .unwrap()
            .join(SAVE_PATH);

        if create_dir_all(base_path.as_path()).is_ok() {
            let mut player_file =
                BufWriter::new(File::create(base_path.join("player.cbor").as_path()).unwrap());
            serialize_into(&mut player_file, &(*self.player.lock().unwrap()));
        }
    }

    /// Attempts to load a quicksave of a game state.
    pub fn load() -> Option<Arc<Self>> {
        let base_path = get_data_root(AppDataType::UserConfig)
            .unwrap()
            .join(SAVE_PATH);

        let galaxy: Option<Galaxy> = File::open(base_path.join("galaxy.cbor").as_path())
            .ok()
            .and_then(|galaxy_file| deserialize_from(BufReader::new(galaxy_file)).ok());

        let player: Option<Player> = File::open(base_path.join("player.cbor").as_path())
            .ok()
            .and_then(|player_file| deserialize_from(BufReader::new(player_file)).ok());
        let economy: Option<Economy> = File::open(base_path.join("economy.cbor").as_path())
            .ok()
            .and_then(|economy_file| deserialize_from(BufReader::new(economy_file)).ok());
        let updated: Option<DateTime<Utc>> = File::open(base_path.join("updated.cbor").as_path())
            .ok()
            .and_then(|updated_file| deserialize_from(BufReader::new(updated_file)).ok());

        let mut shipyard = Shipyard::new();
        shipyard.add_ships(fetch_resource::<ShipResource>().unwrap());

        match (galaxy, player, economy, updated) {
            (Some(g), Some(p), Some(e), Some(u)) => Some(Arc::new(Game {
                galaxy: Mutex::new(g),
                shipyard: Mutex::new(shipyard),
                player: Mutex::new(p),
                economy: Mutex::new(e),
                updated: Mutex::new(u),
            })),
            _ => None,
        }
    }
}

/// All game types which should be updated when time is advanced.
pub trait Updatable {
    /// Performs an update for one time step.
    fn update(&mut self);
}<|MERGE_RESOLUTION|>--- conflicted
+++ resolved
@@ -2,11 +2,7 @@
 use bincode::{deserialize_from, serialize_into};
 use chrono::{DateTime, Duration, TimeZone, Utc};
 use std::{
-<<<<<<< HEAD
-    fs::{create_dir_all, File}, sync::{Arc, Mutex}, time::Instant,
-=======
     fs::{create_dir_all, File}, io::{BufReader, BufWriter}, sync::{Arc, Mutex}, time::Instant,
->>>>>>> 6cd91489
 };
 
 use astronomicals::Galaxy;
