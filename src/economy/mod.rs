use rayon::prelude::*;
use std::{
    fmt, slice::Iter, sync::{Arc, Mutex},
};

<<<<<<< HEAD
use astronomicals::{Galaxy, System};
=======
use astronomicals::{hash, system::System, Galaxy};
>>>>>>> 6cd91489
use game::Updatable;

mod agent;
mod market;

use self::agent::Agent;
use self::market::Market;

/// Holds the economic state for the entire game.
#[derive(Default, Serialize, Deserialize)]
pub struct Economy {
    markets: Vec<Market>,
}

impl Economy {
    /// Creates the game economy using the given galaxy.
    pub fn new(galaxy: &Galaxy) -> Economy {
        // Create one market per sector.
        let mut markets = vec![];
        for sector in &galaxy.sectors {
            let mut market = Market::new();
            for system in sector
                .system_locations
                .iter()
                .map(|loc| galaxy.system(loc).unwrap())
            {
                market.add_system(system);
            }
            markets.push(market);
        }

        Economy { markets }
    }

    /// Returns the prices for the available commodities the the given system.
    pub fn commodity_prices(&self, system: &System) -> Vec<(Commodity, i64)> {
        let mut prices = vec![];

        let system_hash = system.location.hash();
        for market in &self.markets {
            if let Some(agent) = market.agent(system_hash as u32) {
                prices = agent.lock().unwrap().prices();
                break;
            }
        }

        prices
    }

    pub fn populations(&self, system: &System) -> Vec<f64> {
        let mut populations = vec![];

        let system_hash = system.location.hash();
        for market in &self.markets {
            if let Some(agent) = market.agent(system_hash as u32) {
                populations = agent.lock().unwrap().populations();
                break;
            }
        }

        populations
    }
}

impl Updatable for Economy {
    /// Advances time and updates all agents etc.
    fn update(&mut self) {
        self.markets.par_iter_mut().for_each(|market| {
            market.update();
        });
    }
}

/// An offer to buy some commodity.
#[derive(Builder, Debug)]
pub struct Bid {
    pub agent: Arc<Mutex<Agent>>,
    pub commodity: Commodity,
    pub amount: u64,
    pub unit_price: u64,
}

/// An offer to sell some commodity.
#[derive(Builder, Debug)]
pub struct Ask {
    pub agent: Arc<Mutex<Agent>>,
    pub commodity: Commodity,
    pub amount: u64,
    pub unit_price: u64,
}

/// A tradable and possibly producable commodity
#[derive(Clone, Debug, Serialize, Deserialize, PartialEq, Eq, Hash)]
pub enum Commodity {
    Chemical,
    ConsumerItem,
    Food,
    IllegalDrug,
    IndustrialMaterial,
    LegalDrug,
    Machinery,
    Medicine,
    Metal,
    Mineral,
    Salvage,
    Slavery,
    Technology,
    Textile,
    Waste,
    Weapon,
}

impl Commodity {
    pub fn values() -> Iter<'static, Commodity> {
        static COMMODITIES: [Commodity; 16] = [
            Commodity::Chemical,
            Commodity::ConsumerItem,
            Commodity::Food,
            Commodity::IllegalDrug,
            Commodity::IndustrialMaterial,
            Commodity::LegalDrug,
            Commodity::Machinery,
            Commodity::Medicine,
            Commodity::Metal,
            Commodity::Mineral,
            Commodity::Salvage,
            Commodity::Slavery,
            Commodity::Technology,
            Commodity::Textile,
            Commodity::Waste,
            Commodity::Weapon,
        ];
        COMMODITIES.into_iter()
    }
}

impl fmt::Display for Commodity {
    fn fmt(&self, f: &mut fmt::Formatter) -> fmt::Result {
        write!(
            f,
            "{}",
            match *self {
                Commodity::Chemical => "Chemicals",
                Commodity::ConsumerItem => "Consumer Items",
                Commodity::Food => "Food",
                Commodity::IllegalDrug => "Illegal Drugs",
                Commodity::IndustrialMaterial => "Industrial Materials",
                Commodity::LegalDrug => "Legal Drugs",
                Commodity::Machinery => "Machinery",
                Commodity::Medicine => "Medicine",
                Commodity::Metal => "Metals",
                Commodity::Mineral => "Minerals",
                Commodity::Salvage => "Salvage",
                Commodity::Slavery => "Slaves",
                Commodity::Technology => "Technology",
                Commodity::Textile => "Textiles",
                Commodity::Waste => "Waste",
                Commodity::Weapon => "Weapons",
            }
        )
    }
}<|MERGE_RESOLUTION|>--- conflicted
+++ resolved
@@ -3,11 +3,7 @@
     fmt, slice::Iter, sync::{Arc, Mutex},
 };
 
-<<<<<<< HEAD
-use astronomicals::{Galaxy, System};
-=======
-use astronomicals::{hash, system::System, Galaxy};
->>>>>>> 6cd91489
+use astronomicals::{system::System, Galaxy};
 use game::Updatable;
 
 mod agent;
