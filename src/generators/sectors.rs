--- conflicted
+++ resolved
@@ -1,13 +1,8 @@
 use rand::{seq, ChaChaRng, SeedableRng};
 use rayon::prelude::*;
 use std::{
-<<<<<<< HEAD
     collections::HashMap, f64, iter::FromIterator, sync::atomic::{AtomicBool, Ordering},
     time::Instant, usize::MAX,
-=======
-    collections::HashMap, iter::FromIterator, sync::atomic::{AtomicBool, Ordering}, time::Instant,
-    usize::MAX,
->>>>>>> 6cd91489
 };
 
 use astronomicals::Sector;
@@ -41,23 +36,9 @@
                 .cloned()
                 .collect::<Vec<_>>();
 
-<<<<<<< HEAD
-        // Split data into two sets if using approximation
-        let mut idx = 0;
-        let (cluster_set, rest): (Vec<Point>, Vec<Point>) =
-            system_locations.into_iter().partition(|_| {
-                idx += 1;
-                idx < config.num_approximation_systems || !config.sector_approximation
-            });
-
         // System to cluster_id mapping
         let mut cluster_map: HashMap<Point, usize> =
-            HashMap::from_iter(cluster_set.into_iter().map(|point| (point, 0)));
-=======
-        // System to cluster_id mapping
-        let mut cluster_map: HashMap<HashablePoint, usize> =
             HashMap::from_iter(system_locations.into_iter().map(|point| (point, 0)));
->>>>>>> 6cd91489
 
         // Run K means until convergence, i.e until no reassignments
         let mut has_assigned = true;
@@ -113,23 +94,6 @@
             sector_vecs[id].push(system_location);
         }
 
-<<<<<<< HEAD
-        // Assign remaining systems to closest centroid if any left
-        rest.into_iter().for_each(|system_location| {
-            let mut closest_cluster = 0;
-            let mut closest_distance = f64::MAX;
-            for (i, centroid) in centroids.iter().enumerate() {
-                let distance = system_location.distance(centroid);
-                if distance < closest_distance {
-                    closest_cluster = i;
-                    closest_distance = distance;
-                }
-            }
-            sector_vecs[closest_cluster].push(system_location);
-        });
-
-=======
->>>>>>> 6cd91489
         // Create sector for each cluster
         let sectors = sector_vecs
             .into_iter()
