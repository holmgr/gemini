use super::*;
use entities::Faction;
<<<<<<< HEAD
use std::{
    fmt, hash::{Hash, Hasher},
};
=======
use game::Updatable;
use std::{
    fmt, hash::{Hash, Hasher},
};
use utils::Point;
>>>>>>> 6cd91489

#[derive(Serialize, Deserialize, Debug, Builder, Clone)]
#[builder(field(public))]
/// Represets a single star system with at a given location with the given
/// star and planets.
pub struct System {
    pub location: Point,
    pub name: String,
    pub faction: Faction,
    pub security: SystemSecurity,
    pub state: SystemState,
    pub reputation: Reputation,
    pub star: Star,
    pub satelites: Vec<Planet>,
}

impl Updatable for System {
    /// Updates the system one time step.
    fn update(&mut self) {
        // Update repuation levels.
        self.reputation.update();
    }
}

impl Hash for System {
    fn hash<H: Hasher>(&self, state: &mut H) {
        Hash::hash(&self.location, state);
    }
}

impl PartialEq for System {
    fn eq(&self, other: &System) -> bool {
        self.location == other.location
    }
}

impl Eq for System {}

/// Represents the current player level of reputation with the system.
#[derive(Serialize, Deserialize, Debug, Clone)]
pub struct Reputation(i32);

impl Updatable for Reputation {
    /// Updates the reputation level, one time step.
    fn update(&mut self) {
        // "Extreme" repuation levels converges towards lower levels.
        self.0 += match self.0 {
            -1000...-300 => 5,
            300...1000 => -5,
            _ => 0,
        }
    }
}

impl Default for Reputation {
    fn default() -> Reputation {
        Reputation { 0: 0 }
    }
}

impl fmt::Display for Reputation {
    fn fmt(&self, f: &mut fmt::Formatter) -> fmt::Result {
        let out_str = match self.0 {
            -1000...-300 => "Hostile",
            -299...-100 => "Unfriendly",
            -99...100 => "Neutral",
            101...300 => "Friendly",
            301...1000 => "Allied",
            _ => "Neutral",
        };
        write!(f, "{}", out_str)
    }
}

/// Represents the different security levels a system is in at a given point.
#[derive(Serialize, Deserialize, Debug, Clone)]
pub enum SystemSecurity {
    Anarchy,
    Low,
    Medium,
    High,
}

impl fmt::Display for SystemSecurity {
    fn fmt(&self, f: &mut fmt::Formatter) -> fmt::Result {
        let security_str = match *self {
            SystemSecurity::Anarchy => "Anarchy",
            SystemSecurity::Low => "Low",
            SystemSecurity::Medium => "Medium",
            SystemSecurity::High => "High",
        };
        write!(f, "{}", security_str)
    }
}

/// Represents the different states a system is in at a given point.
#[derive(Serialize, Deserialize, Debug, Clone)]
pub enum SystemState {
    Contested,
    CivilWar,
    Boom,
    Bust,
    CivilUnrest,
    Famine,
    Outbreak,
}

impl fmt::Display for SystemState {
    fn fmt(&self, f: &mut fmt::Formatter) -> fmt::Result {
        let state_str = match *self {
            SystemState::Contested => "Contested",
            SystemState::CivilWar => "Civil War",
            SystemState::Boom => "Boom",
            SystemState::Bust => "Bust",
            SystemState::CivilUnrest => "Civil Unrest",
            SystemState::Famine => "Famine",
            SystemState::Outbreak => "Outbreak",
        };
        write!(f, "{}", state_str)
    }
}<|MERGE_RESOLUTION|>--- conflicted
+++ resolved
@@ -1,16 +1,10 @@
 use super::*;
 use entities::Faction;
-<<<<<<< HEAD
-use std::{
-    fmt, hash::{Hash, Hasher},
-};
-=======
 use game::Updatable;
 use std::{
     fmt, hash::{Hash, Hasher},
 };
 use utils::Point;
->>>>>>> 6cd91489
 
 #[derive(Serialize, Deserialize, Debug, Builder, Clone)]
 #[builder(field(public))]
